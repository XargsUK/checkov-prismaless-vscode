import * as vscode from 'vscode';
import { spawn } from 'child_process';
import * as path from 'path';
import { Logger } from 'winston';
import Docker from 'dockerode';
import { CheckovInstallation } from './checkovInstaller';
import { convertToUnixPath, getGitRepoName, getDockerPathParams, normalizePath } from '../utils';
import { CheckovResponse, CheckovResponseRaw } from './models';
import { parseCheckovResponse } from './checkovParser';

const docker = new Docker();

const dockerMountDir = '/checkovScan';
const configMountDir = '/checkovConfig';
const caMountDir = '/checkovCert';
const externalChecksMountDir = '/checkovExternalChecks';
const skipChecksDefault: string[] = ['BC_LIC*'];

const getDockerFileMountParams = (mountDir: string, filePath: string | undefined): string[] => {
    if (!filePath) {
        return [];
    }

    const [baseName, absPath] = normalizePath(filePath);

    return ['-v', `"${absPath}:${mountDir}/${baseName}"`];
};

const getPathParamsForDockerRun = (mountDir: string, filePath: string | undefined, flag: string): string[][] => {
    const dockerParams = getDockerFileMountParams(mountDir, filePath);
    const checkovParams = filePath ? [flag, `"${mountDir}/${path.basename(filePath)}"`] : [];

    return [dockerParams, checkovParams];
};

const getDockerRunParams = (logger: Logger, workspaceRoot: string | undefined, filePath: string, extensionVersion: string, configFilePath: string | undefined, checkovVersion: string, externalChecksDir: string |undefined, certPath: string | undefined, debugLogs: boolean | undefined, uniqueName: string) => {
    const image = `bridgecrew/checkov:${checkovVersion}`;
    const pathParams = getDockerPathParams(workspaceRoot, filePath);
    // if filepath is within the workspace, then the mount root will be the workspace path, and the file path will be the relative file path from there.
    // otherwise, we will mount into the file's directory, and the file path is just the filename.
    const mountRoot = pathParams[0] || path.dirname(pathParams[1]);
    const filePathToScan = convertToUnixPath(pathParams[0] ? pathParams[1] : path.basename(filePath));
    const debugLogParams = debugLogs ? ['--env', 'LOG_LEVEL=DEBUG'] : [];
    const nameParam = `--name ${uniqueName}`;

    const [caCertDockerParams, caCertCheckovParams] = getPathParamsForDockerRun(caMountDir, certPath, '--ca-certificate');
    const [configFileDockerParams, configFileCheckovParams] = getPathParamsForDockerRun(configMountDir, configFilePath, '--config-file');
    const [externalChecksDockerParams, externalChecksCheckovParams] = getPathParamsForDockerRun(externalChecksMountDir, externalChecksDir, '--external-checks-dir');

    const dockerParams = ['run', '--rm', '--interactive', nameParam, ...debugLogParams, '--env', 'BC_SOURCE=vscode', '--env', `BC_SOURCE_VERSION=${extensionVersion}`,
        '-v', `"${mountRoot}:${dockerMountDir}"`, ...caCertDockerParams, ...configFileDockerParams, ...externalChecksDockerParams, '-w', dockerMountDir];

    return [...dockerParams, image, ...configFileCheckovParams, ...caCertCheckovParams, ...externalChecksCheckovParams, '-f', filePathToScan];
};

const getpipRunParams = (configFilePath: string | undefined) => {
    return configFilePath ? ['--config-file', configFilePath] : [];
};

const cleanupStdout = (stdout: string) => stdout.replace(/.\[0m/g,''); // Clean docker run ANSI escape chars

<<<<<<< HEAD
export const runCheckovScan = (logger: Logger, checkovInstallation: CheckovInstallation, extensionVersion: string, fileName: string, 
    certPath: string | undefined, useBcIds: boolean | undefined, debugLogs: boolean | undefined, noCertVerify: boolean | undefined, cancelToken: vscode.CancellationToken, 
    configPath: string | undefined, externalChecksDir: string | undefined, skipFrameworks: string[] | undefined, frameworks: string[] | undefined, skipChecks: string[] | undefined): Promise<CheckovResponse> => {
    return new Promise((resolve, reject) => {   
=======
export const runCheckovScan = (logger: Logger, checkovInstallation: CheckovInstallation, extensionVersion: string, fileName: string,
    certPath: string | undefined, useBcIds: boolean | undefined, debugLogs: boolean | undefined, noCertVerify: boolean | undefined, cancelToken: vscode.CancellationToken,
    configPath: string | undefined, externalChecksDir: string | undefined, skipFrameworks: string[] | undefined, frameworks: string[] | undefined, skipChecks: string[] | undefined): Promise<CheckovResponse> => {
    return new Promise((resolve, reject) => {
>>>>>>> e66e9409
        const { checkovInstallationMethod, checkovPath } = checkovInstallation;
        const timestamp = Date.now();
        const uniqueRunName = `vscode-checkov-${timestamp}`;

        // Get the version once and ensure it has a value
        const version = checkovInstallation.version || 'latest';

        // Pass the resolved version to getDockerRunParams
        const dockerRunParams = checkovInstallationMethod === 'docker' ? getDockerRunParams(logger, vscode.workspace.rootPath, fileName, extensionVersion, configPath, version, externalChecksDir, certPath, debugLogs, uniqueRunName) : [];
        const pipRunParams =  ['pipenv', 'pip3'].includes(checkovInstallationMethod) ? getpipRunParams(configPath) : [];
        const filePathParams = checkovInstallationMethod === 'docker' ? [] : ['-f', `"${fileName}"`];
        const certificateParams: string[] = certPath && checkovInstallationMethod !== 'docker' ? ['-ca', `"${certPath}"`] : [];
        const bcIdParam: string[] = useBcIds ? ['--output-bc-ids'] : [];
        const noCertVerifyParam: string[] = noCertVerify ? ['--no-cert-verify'] : [];
<<<<<<< HEAD
        const skipCheckParam: string[] = skipChecks 
            ? ['--skip-check', [...skipChecks, ...skipChecksDefault].join(',')] 
            : (pipRunParams.length === 0 ? ['--skip-check', skipChecksDefault.join(',')] : []);
        // If the user has set specific skip-check in the extension configuration, they will override the config file (checkov does not support both).
        // If the user has not set skip-check in the extension configuration but has a checkov config file, the config file skip-check will be evaluated.
        // If the user has not set neither specific skip checks nor config file, the skipChecksDefault will be applied to prevent breaking changes.
=======
        let skipCheckParam: string[] = [];
        if (typeof skipChecks === 'undefined') {
            skipCheckParam = ['--skip-check', skipChecksDefault.join(',')];
        } else if (Array.isArray(skipChecks) && skipChecks.length > 0) {
            skipCheckParam = ['--skip-check', skipChecks.join(',')];
        }
>>>>>>> e66e9409
        const externalChecksParams: string[] = externalChecksDir && checkovInstallationMethod !== 'docker' ? ['--external-checks-dir', externalChecksDir] : [];
        const frameworkParams: string[] = frameworks ? ['--framework', frameworks.join(' ')] : [];
        const skipFrameworkParams: string[] = skipFrameworks ? ['--skip-framework', skipFrameworks.join(' ')] : [];
        const workingDir = vscode.workspace.rootPath;
        getGitRepoName(logger, vscode.window.activeTextEditor?.document.fileName).then((repoName) => {
            const repoIdParams = repoName ? ['--repo-id', repoName] : ['--repo-id', 'vscode/default'];
            const checkovArguments: string[] = [...dockerRunParams, ...certificateParams, ...bcIdParam, ...noCertVerifyParam, '-s',
                ...repoIdParams, ...filePathParams, '-o', 'json', ...pipRunParams, ...externalChecksParams, ...frameworkParams, ...skipFrameworkParams, ...skipCheckParam];
            logger.info('Running checkov:');
            logger.info(`${checkovPath} ${checkovArguments.join(' ')}`);

            const debugLogEnv = debugLogs ? { LOG_LEVEL: 'DEBUG' } : {};
            const ckv = spawn(checkovPath, checkovArguments,
                {
                    shell: true,
                    env: { ...process.env, BC_SOURCE: 'vscode', BC_SOURCE_VERSION: extensionVersion, ...debugLogEnv },
                    ...(workingDir ? { cwd: workingDir } : {})
                });

            let stdout = '';

            ckv.stdout.on('data', data => {
                if (data.toString().startsWith('{') || data.toString().startsWith('[') || stdout) {
                    stdout += data;
                } else {
                    logger.debug(`Log from Checkov: ${data}`);
                }
            });

            ckv.stderr.on('data', data => {
                logger.warn(`Checkov stderr: ${data}`);
            });

            ckv.on('error', (error) => {
                logger.error('Error while running Checkov', { error });
            });

            ckv.on('close', code => {
                try {
                    if (cancelToken.isCancellationRequested) return reject('Cancel invoked');
                    logger.debug(`Checkov scan process exited with code ${code}`);

                    try {
                        const results = JSON.parse(stdout);
                        logger.debug('Checkov task output:');
                        logger.debug(JSON.stringify(results, null, 2));
                    // eslint-disable-next-line @typescript-eslint/no-unused-vars
                    } catch (error) {
                        // JSON parse error is expected in some cases, just log the raw output
                        logger.debug('Checkov task output:', { stdout });
                    }

                    if (code !== 0) return reject(`Checkov exited with code ${code}`);

                    if (stdout.startsWith('[]')) {
                        logger.debug('Got an empty reply from checkov', { reply: stdout, fileName });
                        return resolve({ results: { failedChecks: [] } });
                    }

                    const cleanStdout = cleanupStdout(stdout);
                    const output: CheckovResponseRaw = JSON.parse(cleanStdout);
                    resolve(parseCheckovResponse(output, useBcIds));
                } catch (error) {
                    logger.error('Failed to get response from Checkov.', { error });
                    reject('Failed to get response from Checkov.');
                }
            });

            cancelToken.onCancellationRequested(async (cancelEvent) => {
                logger.info('Cancellation token invoked, aborting checkov run.', { cancelEvent });
                if (checkovInstallationMethod === 'docker') {
                    const container = docker.getContainer(uniqueRunName);
                    await container.kill().catch(err => {
                        if (err.reason === 'no such container') {
                            logger.info(`not deleting container ${uniqueRunName} as it was already removed`);
                        } else {
                            logger.warn(`failed to delete container ${uniqueRunName}: ${err}`);
                        }
                    });
                } else {
                    ckv.kill('SIGABRT');
                }
            });
        });
    });
};<|MERGE_RESOLUTION|>--- conflicted
+++ resolved
@@ -59,17 +59,10 @@
 
 const cleanupStdout = (stdout: string) => stdout.replace(/.\[0m/g,''); // Clean docker run ANSI escape chars
 
-<<<<<<< HEAD
-export const runCheckovScan = (logger: Logger, checkovInstallation: CheckovInstallation, extensionVersion: string, fileName: string, 
-    certPath: string | undefined, useBcIds: boolean | undefined, debugLogs: boolean | undefined, noCertVerify: boolean | undefined, cancelToken: vscode.CancellationToken, 
-    configPath: string | undefined, externalChecksDir: string | undefined, skipFrameworks: string[] | undefined, frameworks: string[] | undefined, skipChecks: string[] | undefined): Promise<CheckovResponse> => {
-    return new Promise((resolve, reject) => {   
-=======
 export const runCheckovScan = (logger: Logger, checkovInstallation: CheckovInstallation, extensionVersion: string, fileName: string,
     certPath: string | undefined, useBcIds: boolean | undefined, debugLogs: boolean | undefined, noCertVerify: boolean | undefined, cancelToken: vscode.CancellationToken,
     configPath: string | undefined, externalChecksDir: string | undefined, skipFrameworks: string[] | undefined, frameworks: string[] | undefined, skipChecks: string[] | undefined): Promise<CheckovResponse> => {
     return new Promise((resolve, reject) => {
->>>>>>> e66e9409
         const { checkovInstallationMethod, checkovPath } = checkovInstallation;
         const timestamp = Date.now();
         const uniqueRunName = `vscode-checkov-${timestamp}`;
@@ -84,21 +77,12 @@
         const certificateParams: string[] = certPath && checkovInstallationMethod !== 'docker' ? ['-ca', `"${certPath}"`] : [];
         const bcIdParam: string[] = useBcIds ? ['--output-bc-ids'] : [];
         const noCertVerifyParam: string[] = noCertVerify ? ['--no-cert-verify'] : [];
-<<<<<<< HEAD
-        const skipCheckParam: string[] = skipChecks 
-            ? ['--skip-check', [...skipChecks, ...skipChecksDefault].join(',')] 
-            : (pipRunParams.length === 0 ? ['--skip-check', skipChecksDefault.join(',')] : []);
-        // If the user has set specific skip-check in the extension configuration, they will override the config file (checkov does not support both).
-        // If the user has not set skip-check in the extension configuration but has a checkov config file, the config file skip-check will be evaluated.
-        // If the user has not set neither specific skip checks nor config file, the skipChecksDefault will be applied to prevent breaking changes.
-=======
         let skipCheckParam: string[] = [];
         if (typeof skipChecks === 'undefined') {
             skipCheckParam = ['--skip-check', skipChecksDefault.join(',')];
         } else if (Array.isArray(skipChecks) && skipChecks.length > 0) {
             skipCheckParam = ['--skip-check', skipChecks.join(',')];
         }
->>>>>>> e66e9409
         const externalChecksParams: string[] = externalChecksDir && checkovInstallationMethod !== 'docker' ? ['--external-checks-dir', externalChecksDir] : [];
         const frameworkParams: string[] = frameworks ? ['--framework', frameworks.join(' ')] : [];
         const skipFrameworkParams: string[] = skipFrameworks ? ['--skip-framework', skipFrameworks.join(' ')] : [];
