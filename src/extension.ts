import * as vscode from 'vscode';
import debounce from 'lodash/debounce';
import { Logger } from 'winston';
import { CheckovInstallation, FailedCheckovCheck, installOrUpdateCheckov, runCheckovScan } from './checkov';
import { applyDiagnostics } from './diagnostics';
import { fixCodeActionProvider, providedCodeActionKinds } from './suggestFix';
import { getLogger, saveCheckovResult, isSupportedFileType, extensionVersion, runVersionCommand, getFileHash, saveCachedResults, getCachedResults, clearCache, checkovVersionKey } from './utils';
import { initializeStatusBarItem, setErrorStatusBarItem, setPassedStatusBarItem, setReadyStatusBarItem, setSyncingStatusBarItem, showAboutCheckovMessage, showContactUsDetails } from './userInterface';
<<<<<<< HEAD
import { getCheckovVersion, shouldDisableErrorMessage, shouldClearCacheUponConfigUpdate, getPathToCert, getUseBcIds, getUseDebugLogs, getExternalChecksDir, getNoCertVerify, getSkipFrameworks, getFrameworks, getSkipChecks, getMaximumConcurrentScans, getScanTimeout } from './configuration';
=======
import { getCheckovVersion, shouldDisableErrorMessage, shouldClearCacheUponConfigUpdate, getPathToCert, getUseBcIds, getUseDebugLogs, getExternalChecksDir, getNoCertVerify, getSkipFrameworks, getFrameworks, getSkipChecks } from './configuration';
>>>>>>> e66e9409
import { CLEAR_RESULTS_CACHE, GET_INSTALLATION_DETAILS_COMMAND, INSTALL_OR_UPDATE_CHECKOV_COMMAND, OPEN_CHECKOV_LOG, OPEN_CONFIGURATION_COMMAND, OPEN_EXTERNAL_COMMAND, REMOVE_DIAGNOSTICS_COMMAND, RUN_FILE_SCAN_COMMAND } from './commands';
import { getConfigFilePath } from './parseCheckovConfig';
import { clearVersionCache } from './checkov/checkovInstaller';

export const CHECKOV_MAP = 'checkovMap';
const logFileName = 'checkov.log';

export const CLEAR_VERSION_CACHE = 'checkov-prismaless.clear-version-cache';

type RunScanOptions = {
  certPath?: string,
  useBcIds?: boolean,
  debugLogs?: boolean,
  noCertVerify?: boolean,
  cancelToken: vscode.CancellationToken,
  externalChecksDir?: string,
  fileUri?: vscode.Uri,
  skipFrameworks?: string[],
  frameworks?: string[],
  skipChecks?: string[]
};

// this method is called when extension is activated
export function activate(context: vscode.ExtensionContext): void {
    const logger: Logger = getLogger(context.logUri.fsPath, logFileName);
    logger.info('Starting Checkov Extension.', { extensionVersion, vscodeVersion: vscode.version });

    const activeScanTokens: vscode.CancellationTokenSource[] = [];
    initializeStatusBarItem(OPEN_CONFIGURATION_COMMAND);
    let extensionReady = false;
    let checkovInstallation: CheckovInstallation | null = null;
    const checkovInstallationDir = vscode.Uri.joinPath(context.globalStorageUri, 'checkov-installation').fsPath;

    // Set diagnostics collection
    const diagnostics = vscode.languages.createDiagnosticCollection('checkov-alerts');
    context.subscriptions.push(diagnostics);

    // Set commands
    context.subscriptions.push(
        vscode.commands.registerCommand(INSTALL_OR_UPDATE_CHECKOV_COMMAND, async () => {
            try {
                extensionReady = false;
                setSyncingStatusBarItem(checkovInstallation?.actualVersion, 'Updating Checkov');
                const checkovVersion = await getCheckovVersion(logger);
                checkovInstallation = await installOrUpdateCheckov(logger, checkovInstallationDir, checkovVersion);
                logger.info('Checkov installation: ', checkovInstallation);

                // Only update version for non-Docker installations
                if (checkovInstallation.checkovInstallationMethod !== 'docker') {
                    checkovInstallation.version = await runVersionCommand(logger, checkovInstallation.checkovPath, checkovVersion);
                }

                const previousCheckovVersion = context.globalState.get(checkovVersionKey);
                if (previousCheckovVersion !== checkovInstallation.version) {
                    logger.info('Previously installed checkov version does not match the newly installed one. Clearing results cache.');
                    context.globalState.update(checkovVersionKey, checkovInstallation.version);
                    clearCache(context, logger);
                } else {
                    logger.debug('Previously installed checkov version matches the newly installed one');
                }

                setReadyStatusBarItem(checkovInstallation.actualVersion);
                extensionReady = true;
                if (vscode.window.activeTextEditor && isSupportedFileType(vscode.window.activeTextEditor?.document.fileName))
                    vscode.commands.executeCommand(RUN_FILE_SCAN_COMMAND);
            } catch (error) {
                setErrorStatusBarItem(checkovInstallation?.actualVersion);
                logger.error('Error occurred while preparing Checkov. Verify your settings, or try to reload vscode.', { error });
                if (!shouldDisableErrorMessage()) {
                    showContactUsDetails(context.logUri, logFileName);
                }
            }
        }),
        vscode.commands.registerCommand(RUN_FILE_SCAN_COMMAND, async (fileUri?: vscode.Uri): Promise<void> => {
            if (!extensionReady) {
                logger.warn('Tried to scan before checkov finished installing or updating. Please wait a few seconds and try again.');
                vscode.window.showWarningMessage('Still installing/updating Checkov, please wait a few seconds and try again.', 'Got it');
                return;
            }
<<<<<<< HEAD
=======
            resetCancelTokenSource(); // Stop any previous scan
>>>>>>> e66e9409
            await startScan(fileUri, true);
        }),
        vscode.commands.registerCommand(REMOVE_DIAGNOSTICS_COMMAND, () => {
            if (vscode.window.activeTextEditor) {
                setReadyStatusBarItem(checkovInstallation?.actualVersion);
                applyDiagnostics(vscode.window.activeTextEditor.document, diagnostics, []);
            }
        }),
        vscode.commands.registerCommand(OPEN_CONFIGURATION_COMMAND, () => {
            vscode.commands.executeCommand('workbench.action.openSettings', '@ext:XargsUK.checkov-prismaless');
        }),
        vscode.commands.registerCommand(OPEN_EXTERNAL_COMMAND, (uri: vscode.Uri) => vscode.env.openExternal(uri)),
        vscode.commands.registerCommand(GET_INSTALLATION_DETAILS_COMMAND, async () => {
            if (!checkovInstallation?.version) {
                vscode.window.showWarningMessage(
                    "Checkov has not been installed. Try waiting a few seconds or running the 'Install or Update Checkov' command"
                );
            } else {
                await showAboutCheckovMessage(
                    checkovInstallation.version,
                    checkovInstallation.checkovInstallationMethod
                );
            }
        }),
        vscode.commands.registerCommand(OPEN_CHECKOV_LOG, async () => {
            vscode.window.showTextDocument(vscode.Uri.joinPath(context.logUri, logFileName));
        }),
        vscode.commands.registerCommand(CLEAR_RESULTS_CACHE, async () => {
            clearCache(context, logger);
        }),
        vscode.commands.registerCommand(CLEAR_VERSION_CACHE, async () => {
            clearVersionCache();
            logger.info('Checkov version cache cleared');
            vscode.window.showInformationMessage('Checkov version cache cleared');
            // Re-run the installation to get a fresh version
            vscode.commands.executeCommand(INSTALL_OR_UPDATE_CHECKOV_COMMAND);
        })
    );

    vscode.commands.executeCommand(INSTALL_OR_UPDATE_CHECKOV_COMMAND);

    context.subscriptions.push(
        vscode.workspace.onDidChangeTextDocument(changeEvent => {
            if (!extensionReady) return;
            if ((vscode.window.activeTextEditor &&
                changeEvent.document.uri.toString() !== vscode.window.activeTextEditor.document.uri.toString())
                || !isSupportedFileType(changeEvent.document.fileName))
                return;
            vscode.commands.executeCommand(REMOVE_DIAGNOSTICS_COMMAND);
        }),
        vscode.workspace.onDidSaveTextDocument(saveEvent => {
            if (!extensionReady) return;
            if ((vscode.window.activeTextEditor && saveEvent.uri.toString() !== vscode.window.activeTextEditor.document.uri.toString())
                || !isSupportedFileType(saveEvent.fileName)) {
                setReadyStatusBarItem(checkovInstallation?.actualVersion);
                return;
            }
<<<<<<< HEAD
            if ((saveEvent.fileName.endsWith('.checkov.yaml') || saveEvent.fileName.endsWith('.checkov.yml') && shouldClearCacheUponConfigUpdate())) {
=======
            if ((saveEvent.fileName.endsWith('.checkov.yaml') || saveEvent.fileName.endsWith('.checkov.yml')) && shouldClearCacheUponConfigUpdate()) {
>>>>>>> e66e9409
                vscode.commands.executeCommand(CLEAR_RESULTS_CACHE);
            }
            vscode.commands.executeCommand(RUN_FILE_SCAN_COMMAND);
        }),
        vscode.window.onDidChangeActiveTextEditor(changeViewEvent => {
            if (!extensionReady) return;
            if (changeViewEvent && (!isSupportedFileType(changeViewEvent.document.fileName) || changeViewEvent.document.uri.toString().startsWith('output:'))) {
<<<<<<< HEAD
                // Ignore unsupported files and output channels (e.g. output:exthost, output:ptyhost, etc.)
                setReadyStatusBarItem(checkovInstallation?.actualVersion);
                return;
            }
            if (changeViewEvent && changeViewEvent.document.isUntitled) {
=======
                // Ignore files not supported
                // Ignore output channels (e.g. output:exthost, output:ptyhost, etc.)
                resetCancelTokenSource(); // Stop scan
                setReadyStatusBarItem(checkovInstallation?.actualVersion);
                return;
            }
            if (changeViewEvent?.document?.isUntitled) {
>>>>>>> e66e9409
                return; // Ignore untitled documents (e.g. untitled:Untitled-1, etc.), as Checkov requires a file saved to disk.
            }
            vscode.commands.executeCommand(RUN_FILE_SCAN_COMMAND);
        }),
        vscode.workspace.onDidChangeConfiguration(event => {
            if (!extensionReady) return;
            const cache_affected = [
                'checkov-prismaless.skipFrameworks',
                'checkov-prismaless.frameworks',
                'checkov-prismaless.skipChecks'
            ];
            if (cache_affected.some(key => event.affectsConfiguration(key)) && shouldClearCacheUponConfigUpdate()) {
                vscode.commands.executeCommand(CLEAR_RESULTS_CACHE);
            }

            const version_affected = [
                'checkov-prismaless.checkovVersion',
            ];
            if (version_affected.some(key => event.affectsConfiguration(key)) && shouldClearCacheUponConfigUpdate()) {
                vscode.commands.executeCommand(CLEAR_VERSION_CACHE);
            }
        })
    );

    // set code action provider
    context.subscriptions.push(
        vscode.languages.registerCodeActionsProvider([{ pattern: '**/*' }],
            fixCodeActionProvider(context.workspaceState), { providedCodeActionKinds: providedCodeActionKinds })
    );

    const startScan = async (fileUri?: vscode.Uri, useCache = false): Promise<void> => {
        // If there are already maximumConcurrentScans active scans, cancel the oldest one
        const maximumConcurrentScans = getMaximumConcurrentScans();
        const scanTimeout = getScanTimeout();
        if (activeScanTokens.length >= maximumConcurrentScans) {
            const oldToken = activeScanTokens.shift();
            oldToken?.cancel();
        }
        const tokenSource = new vscode.CancellationTokenSource();
        activeScanTokens.push(tokenSource);
        // Automatically cancel the scan after 60 seconds
        setTimeout(() => tokenSource.cancel(), scanTimeout * 1000);

        const certPath = getPathToCert();
        const useBcIds = getUseBcIds();
        const debugLogs = getUseDebugLogs();
        const noCertVerify = getNoCertVerify();
        const externalChecksDir = getExternalChecksDir();
        const skipFrameworks = getSkipFrameworks();
        const skipChecks = getSkipChecks();
        const frameworks = getFrameworks();
        vscode.commands.executeCommand(REMOVE_DIAGNOSTICS_COMMAND);
        if (!fileUri && vscode.window.activeTextEditor && !isSupportedFileType(vscode.window.activeTextEditor?.document.fileName, true))
            return;
        if (vscode.window.activeTextEditor) {
            if (useCache) {
<<<<<<< HEAD
                const fileToScan = fileUri?.fsPath || vscode.window.activeTextEditor.document.fileName;
=======
                const fileToScan = fileUri?.fsPath ?? vscode.window.activeTextEditor.document.fileName;
>>>>>>> e66e9409
                let hash: string;
                try {
                    hash = getFileHash(fileToScan);
                } catch (error) {
                    // getFileHash fails for unsaved files or output channels
                    logger.error('Error occurred while generating file hash', { error });
                    return;
                }
                const cachedResults = getCachedResults(context, hash, vscode.window.activeTextEditor.document.fileName, logger);
                if (cachedResults) {
                    logger.debug(`Found cached results for file: ${vscode.window.activeTextEditor.document.fileName}, hash: ${hash}`);
                    handleScanResults(fileToScan, vscode.window.activeTextEditor, context.workspaceState, cachedResults.results, logger);
                    return;
                } else {
                    logger.debug(`useCache is true, but did not find cached results for file: ${vscode.window.activeTextEditor.document.fileName}, hash: ${hash}`);
                }
            }
<<<<<<< HEAD
            await runScan(vscode.window.activeTextEditor, certPath, useBcIds, debugLogs, noCertVerify, tokenSource.token, externalChecksDir, fileUri, skipFrameworks, frameworks, skipChecks);
        }
    };

    const runScan = debounce(async (editor: vscode.TextEditor, certPath: string | undefined, useBcIds: boolean | undefined, debugLogs: boolean | undefined, noCertVerify: boolean | undefined, cancelToken: vscode.CancellationToken, externalChecksDir: string | undefined, fileUri?: vscode.Uri, skipFrameworks?: string[] | undefined, frameworks?: string[] | undefined, skipChecks?: string[] | undefined): Promise<void> => {
=======
            await runScan(vscode.window.activeTextEditor, { certPath, useBcIds, debugLogs, noCertVerify, cancelToken: checkovRunCancelTokenSource.token, externalChecksDir, fileUri, skipFrameworks, frameworks, skipChecks });
        }
    };

    const runScan = debounce(async (
        editor: vscode.TextEditor,
        options: RunScanOptions
    ) => {
>>>>>>> e66e9409
        logger.info('Starting to scan.');
        try {
            setSyncingStatusBarItem(checkovInstallation?.actualVersion, 'Checkov scanning');
            const filePath = options.fileUri ? options.fileUri.fsPath : editor.document.fileName;
            const configPath = getConfigFilePath(logger);

            if (!checkovInstallation) {
                logger.error('Checkov is not installed, aborting scan.');
                return;
            }

<<<<<<< HEAD
            const checkovResponse = await runCheckovScan(logger, checkovInstallation, extensionVersion, filePath, certPath, useBcIds, debugLogs, noCertVerify, cancelToken, configPath, externalChecksDir, skipFrameworks, frameworks, skipChecks);
=======
            const checkovResponse = await runCheckovScan(logger, checkovInstallation, extensionVersion, filePath, options.certPath, options.useBcIds, options.debugLogs, options.noCertVerify, options.cancelToken, configPath, options.externalChecksDir, options.skipFrameworks, options.frameworks, options.skipChecks);
>>>>>>> e66e9409
            handleScanResults(filePath, editor, context.workspaceState, checkovResponse.results.failedChecks, logger);
        } catch (error) {
            if (options.cancelToken.isCancellationRequested) {
                return;
            }

            setErrorStatusBarItem(checkovInstallation?.actualVersion);
            logger.error('Error occurred while running a checkov scan', { error });
            if (!shouldDisableErrorMessage()) {
                showContactUsDetails(context.logUri, logFileName);
            }
        }
    }, 100, {});

    const handleScanResults = (filename: string, editor: vscode.TextEditor, state: vscode.Memento, checkovFails: FailedCheckovCheck[], logger: Logger) => {
        saveCheckovResult(context.workspaceState, checkovFails);
        applyDiagnostics(editor.document, diagnostics, checkovFails);
        (checkovFails.length > 0 ? setErrorStatusBarItem : setPassedStatusBarItem)(checkovInstallation?.actualVersion);
        saveCachedResults(context, getFileHash(filename), editor.document.fileName, checkovFails, logger);
    };
}<|MERGE_RESOLUTION|>--- conflicted
+++ resolved
@@ -6,11 +6,7 @@
 import { fixCodeActionProvider, providedCodeActionKinds } from './suggestFix';
 import { getLogger, saveCheckovResult, isSupportedFileType, extensionVersion, runVersionCommand, getFileHash, saveCachedResults, getCachedResults, clearCache, checkovVersionKey } from './utils';
 import { initializeStatusBarItem, setErrorStatusBarItem, setPassedStatusBarItem, setReadyStatusBarItem, setSyncingStatusBarItem, showAboutCheckovMessage, showContactUsDetails } from './userInterface';
-<<<<<<< HEAD
 import { getCheckovVersion, shouldDisableErrorMessage, shouldClearCacheUponConfigUpdate, getPathToCert, getUseBcIds, getUseDebugLogs, getExternalChecksDir, getNoCertVerify, getSkipFrameworks, getFrameworks, getSkipChecks, getMaximumConcurrentScans, getScanTimeout } from './configuration';
-=======
-import { getCheckovVersion, shouldDisableErrorMessage, shouldClearCacheUponConfigUpdate, getPathToCert, getUseBcIds, getUseDebugLogs, getExternalChecksDir, getNoCertVerify, getSkipFrameworks, getFrameworks, getSkipChecks } from './configuration';
->>>>>>> e66e9409
 import { CLEAR_RESULTS_CACHE, GET_INSTALLATION_DETAILS_COMMAND, INSTALL_OR_UPDATE_CHECKOV_COMMAND, OPEN_CHECKOV_LOG, OPEN_CONFIGURATION_COMMAND, OPEN_EXTERNAL_COMMAND, REMOVE_DIAGNOSTICS_COMMAND, RUN_FILE_SCAN_COMMAND } from './commands';
 import { getConfigFilePath } from './parseCheckovConfig';
 import { clearVersionCache } from './checkov/checkovInstaller';
@@ -90,10 +86,6 @@
                 vscode.window.showWarningMessage('Still installing/updating Checkov, please wait a few seconds and try again.', 'Got it');
                 return;
             }
-<<<<<<< HEAD
-=======
-            resetCancelTokenSource(); // Stop any previous scan
->>>>>>> e66e9409
             await startScan(fileUri, true);
         }),
         vscode.commands.registerCommand(REMOVE_DIAGNOSTICS_COMMAND, () => {
@@ -151,11 +143,7 @@
                 setReadyStatusBarItem(checkovInstallation?.actualVersion);
                 return;
             }
-<<<<<<< HEAD
-            if ((saveEvent.fileName.endsWith('.checkov.yaml') || saveEvent.fileName.endsWith('.checkov.yml') && shouldClearCacheUponConfigUpdate())) {
-=======
             if ((saveEvent.fileName.endsWith('.checkov.yaml') || saveEvent.fileName.endsWith('.checkov.yml')) && shouldClearCacheUponConfigUpdate()) {
->>>>>>> e66e9409
                 vscode.commands.executeCommand(CLEAR_RESULTS_CACHE);
             }
             vscode.commands.executeCommand(RUN_FILE_SCAN_COMMAND);
@@ -163,21 +151,11 @@
         vscode.window.onDidChangeActiveTextEditor(changeViewEvent => {
             if (!extensionReady) return;
             if (changeViewEvent && (!isSupportedFileType(changeViewEvent.document.fileName) || changeViewEvent.document.uri.toString().startsWith('output:'))) {
-<<<<<<< HEAD
                 // Ignore unsupported files and output channels (e.g. output:exthost, output:ptyhost, etc.)
                 setReadyStatusBarItem(checkovInstallation?.actualVersion);
                 return;
             }
             if (changeViewEvent && changeViewEvent.document.isUntitled) {
-=======
-                // Ignore files not supported
-                // Ignore output channels (e.g. output:exthost, output:ptyhost, etc.)
-                resetCancelTokenSource(); // Stop scan
-                setReadyStatusBarItem(checkovInstallation?.actualVersion);
-                return;
-            }
-            if (changeViewEvent?.document?.isUntitled) {
->>>>>>> e66e9409
                 return; // Ignore untitled documents (e.g. untitled:Untitled-1, etc.), as Checkov requires a file saved to disk.
             }
             vscode.commands.executeCommand(RUN_FILE_SCAN_COMMAND);
@@ -234,11 +212,7 @@
             return;
         if (vscode.window.activeTextEditor) {
             if (useCache) {
-<<<<<<< HEAD
-                const fileToScan = fileUri?.fsPath || vscode.window.activeTextEditor.document.fileName;
-=======
                 const fileToScan = fileUri?.fsPath ?? vscode.window.activeTextEditor.document.fileName;
->>>>>>> e66e9409
                 let hash: string;
                 try {
                     hash = getFileHash(fileToScan);
@@ -256,13 +230,6 @@
                     logger.debug(`useCache is true, but did not find cached results for file: ${vscode.window.activeTextEditor.document.fileName}, hash: ${hash}`);
                 }
             }
-<<<<<<< HEAD
-            await runScan(vscode.window.activeTextEditor, certPath, useBcIds, debugLogs, noCertVerify, tokenSource.token, externalChecksDir, fileUri, skipFrameworks, frameworks, skipChecks);
-        }
-    };
-
-    const runScan = debounce(async (editor: vscode.TextEditor, certPath: string | undefined, useBcIds: boolean | undefined, debugLogs: boolean | undefined, noCertVerify: boolean | undefined, cancelToken: vscode.CancellationToken, externalChecksDir: string | undefined, fileUri?: vscode.Uri, skipFrameworks?: string[] | undefined, frameworks?: string[] | undefined, skipChecks?: string[] | undefined): Promise<void> => {
-=======
             await runScan(vscode.window.activeTextEditor, { certPath, useBcIds, debugLogs, noCertVerify, cancelToken: checkovRunCancelTokenSource.token, externalChecksDir, fileUri, skipFrameworks, frameworks, skipChecks });
         }
     };
@@ -270,9 +237,7 @@
     const runScan = debounce(async (
         editor: vscode.TextEditor,
         options: RunScanOptions
-    ) => {
->>>>>>> e66e9409
-        logger.info('Starting to scan.');
+    ) => {        logger.info('Starting to scan.');
         try {
             setSyncingStatusBarItem(checkovInstallation?.actualVersion, 'Checkov scanning');
             const filePath = options.fileUri ? options.fileUri.fsPath : editor.document.fileName;
@@ -283,12 +248,7 @@
                 return;
             }
 
-<<<<<<< HEAD
-            const checkovResponse = await runCheckovScan(logger, checkovInstallation, extensionVersion, filePath, certPath, useBcIds, debugLogs, noCertVerify, cancelToken, configPath, externalChecksDir, skipFrameworks, frameworks, skipChecks);
-=======
-            const checkovResponse = await runCheckovScan(logger, checkovInstallation, extensionVersion, filePath, options.certPath, options.useBcIds, options.debugLogs, options.noCertVerify, options.cancelToken, configPath, options.externalChecksDir, options.skipFrameworks, options.frameworks, options.skipChecks);
->>>>>>> e66e9409
-            handleScanResults(filePath, editor, context.workspaceState, checkovResponse.results.failedChecks, logger);
+            const checkovResponse = await runCheckovScan(logger, checkovInstallation, extensionVersion, filePath, options.certPath, options.useBcIds, options.debugLogs, options.noCertVerify, options.cancelToken, configPath, options.externalChecksDir, options.skipFrameworks, options.frameworks, options.skipChecks);            handleScanResults(filePath, editor, context.workspaceState, checkovResponse.results.failedChecks, logger);
         } catch (error) {
             if (options.cancelToken.isCancellationRequested) {
                 return;
